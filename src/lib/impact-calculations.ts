import type { Asteroid, AsteroidComposition } from "@/types/asteroid";
import type { ImpactResults, ImpactZone } from "@/types/impact";

/**
 * Impact Calculation Utilities
 *
 * Based on scientific formulas from:
 * - Collins, G.S., Melosh, H.J., Marcus, R.A. (2005) "Earth Impact Effects Program"
 *   Available at: https://impact.ese.ic.ac.uk/ImpactEarth/
 * - Holsapple, K.A. (1993) "The Scaling of Impact Processes in Planetary Sciences"
 * - Melosh, H.J. (1989) "Impact Cratering: A Geologic Process"
 *
 * Useful APIs for real data:
 * - NASA NEO Web Service: https://api.nasa.gov/ (API key required)
 * - JPL Small-Body Database: https://ssd-api.jpl.nasa.gov/doc/sbdb.html
 * - CNEOS Sentry: https://cneos.jpl.nasa.gov/sentry/
 * - Population Data: https://sedac.ciesin.columbia.edu/data/set/gpw-v4-population-density
 */

// Physical constants
const GRAVITY = 9.81; // m/s² (Earth surface gravity)
const TSAR_BOMBA_YIELD = 50; // megatons TNT equivalent
const POPULATION_DENSITY_URBAN = 2000; // people per km² (rough estimate for urban areas)
const SOUND_SPEED = 340; // m/s (speed of sound at sea level)
const EARTH_POPULATION = 8_000_000_000; // Current Earth population (8 billion)

/**
 * Get asteroid density based on composition
 * Source: JPL Small-Body Database typical densities
 */
function getDensity(composition: AsteroidComposition): number {
  switch (composition) {
    case "rocky":
      return 3000; // kg/m³ (silicate rock)
    case "metallic":
      return 8000; // kg/m³ (iron-nickel)
    case "icy":
      return 1000; // kg/m³ (ice/carbonaceous)
  }
}

/**
 * Calculate asteroid mass
 * Formula: m = ρ × V = ρ × (4/3)πr³
 */
export function calculateMass(
  diameter: number,
  composition: AsteroidComposition
): number {
  const radius = diameter / 2;
  const volume = (4 / 3) * Math.PI * Math.pow(radius, 3);
  const density = getDensity(composition);
  return density * volume; // kg
}

/**
 * Calculate kinetic energy at impact
 * Formula: E = (1/2)mv²
 * Source: Basic physics, adjusted for atmospheric entry
 */
export function calculateKineticEnergy(mass: number, velocity: number): number {
  const velocityMs = velocity * 1000; // Convert km/s to m/s
  return 0.5 * mass * Math.pow(velocityMs, 2); // joules
}

/**
 * Convert joules to TNT equivalent
 * 1 ton of TNT = 4.184 × 10^9 joules
 */
export function joulesToTNTMegatons(joules: number): number {
  const tonsOfTNT = joules / 4.184e9;
  return tonsOfTNT / 1e6; // Convert to megatons
}

/**
 * Calculate crater diameter
 * Based on Holsapple & Schmidt (1987) scaling laws
 * Formula: D = 1.161 * ρ_a^0.167 * ρ_t^-0.333 * g^-0.167 * W^0.333 * sin(θ)^0.333
 *
 * Simplified for Earth impacts:
 * D ≈ 2 * (E / 10^12)^0.333 for rocky targets
 */
export function calculateCraterDiameter(
  energy: number,
  angle: number,
  composition: AsteroidComposition
): number {
  const energyMegatons = joulesToTNTMegatons(energy);

  // Simplified crater scaling (Collins et al. 2005)
  // Crater diameter in meters ≈ 2 * energy^(1/3.4)
  const baseDiameter = 2 * Math.pow(energyMegatons * 1e6, 1 / 3.4);

  // Angle correction (sin factor)
  const angleRadians = (angle * Math.PI) / 180;
  const angleFactor = Math.pow(Math.sin(angleRadians), 1 / 3);

  // Composition factor
  const compositionFactor =
    composition === "metallic" ? 1.2 : composition === "icy" ? 0.8 : 1.0;

  return baseDiameter * angleFactor * compositionFactor;
}

/**
 * Calculate crater depth
 * Typical depth-to-diameter ratio is ~1:5 for complex craters
 * Source: Melosh (1989)
 */
export function calculateCraterDepth(diameter: number): number {
  return diameter / 5;
}

/**
 * Calculate fireball radius
 * Based on the scaling of thermal radiation from nuclear weapons
 * Formula: R ≈ 0.28 * Y^0.4 (where Y is yield in kilotons)
 * Source: Glasstone & Dolan (1977) "The Effects of Nuclear Weapons"
 */
export function calculateFireballRadius(energy: number): number {
  const kilotons = joulesToTNTMegatons(energy) * 1000;
  const radiusKm = 0.28 * Math.pow(kilotons, 0.4);
  return radiusKm;
}

/**
 * Calculate thermal radiation radius
 * Radius where thermal radiation causes third-degree burns
 * Formula: R ≈ 0.4 * Y^0.41
 * Thermal radiation travels in straight lines and is affected by atmosphere
 */
export function calculateThermalRadiationRadius(energy: number): number {
  const kilotons = joulesToTNTMegatons(energy) * 1000;
  const radiusKm = 0.4 * Math.pow(kilotons, 0.41);
  return radiusKm;
}

/**
 * Calculate shockwave (overpressure) radius
 * Radius where overpressure causes significant damage (~5 psi)
 * Formula: R ≈ 1.0 * Y^0.33
 * Shockwave travels through air and extends further than thermal effects
 * Source: Based on Glasstone & Dolan scaling laws, adjusted for 5 psi overpressure
 */
export function calculateShockwaveRadius(energy: number): number {
  const kilotons = joulesToTNTMegatons(energy) * 1000;
  // Using 5 psi overpressure threshold (severe damage) instead of 20 psi
  // This gives a more realistic shockwave extent
  const radiusKm = 1.0 * Math.pow(kilotons, 0.33);
  return radiusKm;
}

/**
 * Calculate earthquake magnitude
 * Correlation between impact energy and seismic magnitude
 * Formula: M = 0.67 * log10(E) - 5.87
 * Source: Schultz & Gault (1975), modified by Collins et al.
 */
export function calculateEarthquakeMagnitude(energy: number): number {
  const magnitude = 0.67 * Math.log10(energy) - 5.87;
  return Math.max(0, Math.min(magnitude, 12)); // Cap between 0 and 12
}

/**
 * Calculate earthquake damage radius based on magnitude
 * Different damage levels at different distances
 * Based on seismic attenuation models
 */
export function calculateEarthquakeRadius(magnitude: number): {
  severe: number; // Severe damage (Modified Mercalli IX+)
  moderate: number; // Moderate damage (Modified Mercalli VI-VIII)
} {
  // Empirical formula: radius increases exponentially with magnitude
  // R ≈ 10^(0.5*M - 1) for severe damage
  const severeRadius = Math.pow(10, 0.5 * magnitude - 1); // km
  const moderateRadius = severeRadius * 2.5; // km

  return {
    severe: severeRadius,
    moderate: moderateRadius,
  };
}

/**
 * Fetch population density for a location using OpenStreetMap data
 * Falls back to reasonable estimates based on location type
 */
async function getPopulationDensity(lat: number, lng: number): Promise<number> {
  try {
    // Try to get location details from Nominatim
    const response = await fetch(
      `https://nominatim.openstreetmap.org/reverse?format=json&lat=${lat}&lon=${lng}&zoom=10`,
      {
        headers: {
          "User-Agent": "NASA-Challenge-Impact-Simulator",
        },
      }
    );

    if (response.ok) {
      const data = await response.json();
      console.log("Nominatim response:", data); // Debug logging

      // Check for ocean/water bodies first
      if (
        data.type === "sea" ||
        data.type === "ocean" ||
        data.class === "waterway" ||
        (data.class === "natural" && data.type === "water")
      ) {
        console.log("Detected water body");
        return 0;
      }

      // Check if no address found (remote/uninhabited areas)
      if (!data.address) {
        console.log("No address found - uninhabited area");
        return 5; // Very sparse population
      }

      // Estimate population density based on location type
      const addressType = data.addresstype || data.type;
      const placeType = data.class;

      // Check for major cities by name first
      const cityName = (
        data.address?.city ||
        data.address?.town ||
        data.address?.municipality ||
        data.display_name ||
        ""
      ).toLowerCase();

      const majorCities = [
        "barcelona",
        "london",
        "paris",
        "tokyo",
        "new york",
        "beijing",
        "delhi",
        "shanghai",
        "mumbai",
        "seoul",
        "jakarta",
        "moscow",
        "istanbul",
        "los angeles",
        "mexico city",
        "cairo",
        "buenos aires",
      ];

      if (majorCities.some((city) => cityName.includes(city))) {
        console.log("Major city detected:", cityName);
        return 10000; // Very high density for major cities
      }

      // Check for cities and urban areas
      if (
        addressType === "city" ||
        addressType === "town" ||
        data.address?.city ||
        data.address?.town
      ) {
        console.log("City/town detected");
        return 3000; // High density urban
      }

      // Villages and suburbs
      if (
        addressType === "village" ||
        addressType === "suburb" ||
        data.address?.village ||
        data.address?.suburb
      ) {
        console.log("Village/suburb detected");
        return 1000; // Medium density
      }

      // Small settlements
      if (
        addressType === "hamlet" ||
        addressType === "isolated_dwelling" ||
        data.address?.hamlet
      ) {
        console.log("Hamlet detected");
        return 100; // Low density rural
      }

      // Check for uninhabited natural features
      if (placeType === "natural") {
        if (
          data.type === "desert" ||
          data.type === "sand" ||
          data.type === "bare_rock"
        ) {
          console.log("Desert/uninhabited natural area detected");
          return 0;
        }
        if (
          data.type === "forest" ||
          data.type === "wood" ||
          data.type === "grassland"
        ) {
          console.log("Forest/natural area detected");
          return 2; // Very sparse
        }
      }

      // Check for county, state, or country level (rural areas)
      if (
        (data.address?.country && !data.address?.city && !data.address?.town) ||
        data.address?.state ||
        data.address?.county
      ) {
        // If we only have country/state/county level, it's likely rural
        console.log("Rural area detected (state/county level)");
        return 50; // Rural/agricultural
      }

      // If we have some address but couldn't categorize, assume rural
      console.log("Unclassified location, assuming rural:", addressType);
      return 200; // Low-medium rural density
    }
  } catch (error) {
    // Failed to fetch, will use default
  }

  // Default to low density if API fails
  console.log("API failed, using default");
  return 200;
}

/**
 * Estimate casualties based on impact zones and population density
 * Improved with better mortality rates and Earth population cap
 * Now uses location-based population density estimation
 */
export async function estimateCasualties(
  fireballRadius: number,
  shockwaveRadius: number,
  thermalRadius: number,
  location: { lat: number; lng: number }
): Promise<{
  fireball: number;
  shockwave: number;
  thermalRadiation: number;
  total: number;
  populationDensity: number;
}> {
  // Get population density for the impact location
  const populationDensity = await getPopulationDensity(
    location.lat,
    location.lng
  );

  // Calculate total areas for each zone (full circles)
  const fireballArea = Math.PI * Math.pow(fireballRadius, 2);
  const thermalTotalArea = Math.PI * Math.pow(thermalRadius, 2);
  const shockwaveTotalArea = Math.PI * Math.pow(shockwaveRadius, 2);

  // Mortality rates for each zone
  // Fireball: 100% mortality (complete vaporization)
  // Thermal: 70% mortality (severe burns, fires, radiation)
  // Shockwave: 40% mortality (overpressure, building damage, debris)
  const fireballCasualties = Math.floor(fireballArea * populationDensity * 1.0);
  const thermalCasualties = Math.floor(
    thermalTotalArea * populationDensity * 0.7
  );
  const shockwaveCasualties = Math.floor(
    shockwaveTotalArea * populationDensity * 0.4
  );

  // Total is the maximum of all zones (zones overlap, so we don't sum)
  // People in inner zones are also in outer zones, so take the max
  const total = Math.min(
    Math.max(fireballCasualties, thermalCasualties, shockwaveCasualties),
    EARTH_POPULATION
  );

  return {
    fireball: fireballCasualties,
    shockwave: shockwaveCasualties,
    thermalRadiation: thermalCasualties,
    total,
    populationDensity, // Include for debugging/display
  };
}

/**
<<<<<<< HEAD
=======
 * Check if impact location is in ocean
 * Uses a simple heuristic based on major ocean areas
 * For production: use OpenStreetMap Nominatim reverse geocoding
 * https://nominatim.openstreetmap.org/reverse?format=json&lat={lat}&lon={lng}
 */
export async function isOceanImpact(
  lat: number,
  lng: number
): Promise<boolean> {
  // Try to use a free reverse geocoding API
  try {
    const response = await fetch(
      `https://nominatim.openstreetmap.org/reverse?format=json&lat=${lat}&lon=${lng}&zoom=3`,
      {
        headers: {
          "User-Agent": "NASA-Challenge-Impact-Simulator",
        },
      }
    );

    if (response.ok) {
      const data = await response.json();
      // Check if the location is in ocean (no address components or specific ocean markers)
      const isOcean =
        !data.address ||
        data.type === "sea" ||
        data.type === "ocean" ||
        (data.class === "natural" && data.type === "water");
      return isOcean;
    }
  } catch (error) {
    // Failed to fetch, will use heuristic
  }

  // Fallback: Simple heuristic based on major ocean areas
  // This is approximate and not accurate for all cases
  return isOceanImpactHeuristic(lat, lng);
}

/**
 * Fallback heuristic for ocean detection
 * Based on approximate ocean coverage
 */
function isOceanImpactHeuristic(lat: number, lng: number): boolean {
  // Major ocean areas (very simplified)
  // Pacific Ocean: large area
  if (lat > -60 && lat < 60 && lng > 120 && lng < -70) return true;
  if (lat > -60 && lat < 60 && lng > -180 && lng < -100) return true;

  // Atlantic Ocean
  if (lat > -60 && lat < 60 && lng > -70 && lng < 20) {
    // Exclude Americas and Europe/Africa
    if (!(lng > -100 && lng < -30 && lat > -55 && lat < 70)) {
      if (!(lng > -20 && lng < 50 && lat > -35 && lat < 70)) {
        return true;
      }
    }
  }

  // Indian Ocean
  if (lat > -60 && lat < 30 && lng > 20 && lng < 120) {
    // Exclude Africa, Middle East, and Asia
    if (!(lng > 20 && lng < 60 && lat > -35 && lat < 40)) {
      if (!(lng > 60 && lng < 100 && lat > 0 && lat < 40)) {
        return true;
      }
    }
  }

  // Default to land
  return false;
}

/**
>>>>>>> 949889c2
 * Main function to calculate all impact effects
 */
export async function calculateImpactEffects(
  asteroid: Asteroid,
  angle: number,
  location: { lat: number; lng: number }
): Promise<ImpactResults> {
  // Calculate basic properties
  const mass = calculateMass(asteroid.diameter, asteroid.composition);
  const energy = calculateKineticEnergy(mass, asteroid.velocity);

  // Calculate crater
  const craterDiameter = calculateCraterDiameter(
    energy,
    angle,
    asteroid.composition
  );
  const craterDepth = calculateCraterDepth(craterDiameter);

  // Calculate blast effects
  const fireballRadius = calculateFireballRadius(energy);
  const shockwaveRadius = calculateShockwaveRadius(energy);
  const thermalRadius = calculateThermalRadiationRadius(energy);

  // Calculate environmental effects
  const magnitude = calculateEarthquakeMagnitude(energy);
  const earthquakeRadii = calculateEarthquakeRadius(magnitude);

  // Estimate casualties with location-based population density
  const casualties = await estimateCasualties(
    fireballRadius,
    shockwaveRadius,
    thermalRadius,
    location
  );

  // Energy comparisons
  const tntMegatons = joulesToTNTMegatons(energy);
  const tsarBombas = tntMegatons / TSAR_BOMBA_YIELD;

  return {
    asteroidMass: mass,
    kineticEnergy: energy,
    tntEquivalent: tntMegatons,
    tsarBombaEquivalent: tsarBombas,
    craterDiameter,
    craterDepth,
    fireballRadius,
    shockwaveRadius,
    thermalRadiationRadius: thermalRadius,
    earthquakeMagnitude: magnitude,
    earthquakeRadii,
    casualties,
    impactAngle: angle,
    impactVelocity: asteroid.velocity,
  };
}

/**
 * Get impact zones for map visualization
 * Zones are ordered from smallest to largest for proper legend display
 */
export function getImpactZones(results: ImpactResults): ImpactZone[] {
  const zones: ImpactZone[] = [
    {
      type: "crater",
      radius: results.craterDiameter / 2000, // Convert meters to km
      color: "#1a1a1a",
      label: "Crater",
    },
    {
      type: "fireball",
      radius: results.fireballRadius,
      color: "#dc2626",
      label: `Fireball (${results.casualties.fireball.toLocaleString()} casualties)`,
      casualties: results.casualties.fireball,
    },
    {
      type: "thermal",
      radius: results.thermalRadiationRadius,
      color: "#f97316",
      label: `Thermal Radiation (${results.casualties.thermalRadiation.toLocaleString()} casualties)`,
      casualties: results.casualties.thermalRadiation,
    },
    {
      type: "shockwave",
      radius: results.shockwaveRadius,
      color: "#facc15",
      label: `Shockwave (${results.casualties.shockwave.toLocaleString()} casualties)`,
      casualties: results.casualties.shockwave,
    },
    {
      type: "earthquake-severe",
      radius: results.earthquakeRadii.severe,
      color: "#7c2d12",
      label: `Earthquake - Severe Damage (Magnitude ${results.earthquakeMagnitude.toFixed(
        1
      )})`,
    },
    {
      type: "earthquake-moderate",
      radius: results.earthquakeRadii.moderate,
      color: "#ea580c",
      label: `Earthquake - Moderate Damage`,
    },
  ];

  return zones;
}<|MERGE_RESOLUTION|>--- conflicted
+++ resolved
@@ -389,83 +389,6 @@
 }
 
 /**
-<<<<<<< HEAD
-=======
- * Check if impact location is in ocean
- * Uses a simple heuristic based on major ocean areas
- * For production: use OpenStreetMap Nominatim reverse geocoding
- * https://nominatim.openstreetmap.org/reverse?format=json&lat={lat}&lon={lng}
- */
-export async function isOceanImpact(
-  lat: number,
-  lng: number
-): Promise<boolean> {
-  // Try to use a free reverse geocoding API
-  try {
-    const response = await fetch(
-      `https://nominatim.openstreetmap.org/reverse?format=json&lat=${lat}&lon=${lng}&zoom=3`,
-      {
-        headers: {
-          "User-Agent": "NASA-Challenge-Impact-Simulator",
-        },
-      }
-    );
-
-    if (response.ok) {
-      const data = await response.json();
-      // Check if the location is in ocean (no address components or specific ocean markers)
-      const isOcean =
-        !data.address ||
-        data.type === "sea" ||
-        data.type === "ocean" ||
-        (data.class === "natural" && data.type === "water");
-      return isOcean;
-    }
-  } catch (error) {
-    // Failed to fetch, will use heuristic
-  }
-
-  // Fallback: Simple heuristic based on major ocean areas
-  // This is approximate and not accurate for all cases
-  return isOceanImpactHeuristic(lat, lng);
-}
-
-/**
- * Fallback heuristic for ocean detection
- * Based on approximate ocean coverage
- */
-function isOceanImpactHeuristic(lat: number, lng: number): boolean {
-  // Major ocean areas (very simplified)
-  // Pacific Ocean: large area
-  if (lat > -60 && lat < 60 && lng > 120 && lng < -70) return true;
-  if (lat > -60 && lat < 60 && lng > -180 && lng < -100) return true;
-
-  // Atlantic Ocean
-  if (lat > -60 && lat < 60 && lng > -70 && lng < 20) {
-    // Exclude Americas and Europe/Africa
-    if (!(lng > -100 && lng < -30 && lat > -55 && lat < 70)) {
-      if (!(lng > -20 && lng < 50 && lat > -35 && lat < 70)) {
-        return true;
-      }
-    }
-  }
-
-  // Indian Ocean
-  if (lat > -60 && lat < 30 && lng > 20 && lng < 120) {
-    // Exclude Africa, Middle East, and Asia
-    if (!(lng > 20 && lng < 60 && lat > -35 && lat < 40)) {
-      if (!(lng > 60 && lng < 100 && lat > 0 && lat < 40)) {
-        return true;
-      }
-    }
-  }
-
-  // Default to land
-  return false;
-}
-
-/**
->>>>>>> 949889c2
  * Main function to calculate all impact effects
  */
 export async function calculateImpactEffects(

--- conflicted
+++ resolved
@@ -16,12 +16,6 @@
     source?: "nasa" | "mock";
     limit?: number;
   }): Promise<Asteroid[]> {
-<<<<<<< HEAD
-=======
-    // Return mock data if explicitly requested
-    // return mockAsteroids;
-
->>>>>>> 949889c2
     if (options?.source === "mock") {
       return mockAsteroids;
     }
